--- conflicted
+++ resolved
@@ -12,14 +12,8 @@
 "Release Notes" = "https://github.com/langchain-ai/langchain-unstructured/releases"
 
 [tool.poetry.dependencies]
-<<<<<<< HEAD
-python = ">=3.9,<4.0"
-langchain-core = "^0.3.6"
-=======
 python = ">=3.10.0,<4.0.0"
 langchain-core = "^1.0.5"
-onnxruntime = ">=1.17.0,<=1.19.2"
->>>>>>> 17e0bf15
 unstructured-client = { version = ">=0.27.0,<1" }
 unstructured = { version = "^0.15.7", optional = true, python = "<3.13", extras = [
   "all-docs",
